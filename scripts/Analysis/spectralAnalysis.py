--- conflicted
+++ resolved
@@ -14,19 +14,6 @@
        ' containing the icond-files and fill in the prompted questions.')
 
 
-<<<<<<< HEAD
-=======
-def ask_for_states():
-    print("""The states are labeled as in PYXAID; the first state being 0.
-    You can look them up in the output.""")
-    q1 = "What is the integer representing the first state (int)? "
-    q2 = "What is the integer representing the second state (int)? "
-    i1 = ask_question(q1, special='int')
-    i2 = ask_question(q2, special='int')
-    return i1, i2
-
-
->>>>>>> 7f7f5849
 def read_files(i1, i2):
     """
     function that opens all the spectral density files of all the initial
