#! /usr/bin/env python

import matplotlib.pyplot as plt
import fnmatch
import numpy as np
import os
from interactive import (ask_for_states, ask_question, read_spec_files)


msg = ('This is a program that plots the decorense for a certain'
       'pair of states. Usage: Make sure that you are in the out folder '
       'containing the icond-files and fill in the prompted questions.')


<<<<<<< HEAD
=======
def ask_for_states():
    print("""The states are labeled as in PYXAID; the first state being 0.
    You can look them up in the output.""")
    q1 = "What is the integer representing the first state (int)? "
    q2 = "What is the integer representing the second state (int)? "
    i1 = ask_question(q1, special='int')
    i2 = ask_question(q2, special='int')
    return i1, i2


def read_spec_files(i1, i2):
    """
    function that opens all the spectral density files of all the initial
    conditions for states i1 and i2
    and returns
    w - which is a list containing the w-values, which should be the same
    for all initial conditions
    w - type: list of floats
    J - containing lists of the J values for all initial conditions
    J - type: list of lists of floats
    """
    w, j = [], []
    files = os.listdir('.')
    name = 'icond*pair{:d}_{:d}Spectral_density.txt'.format(i1, i2)
    density_files = fnmatch.filter(files, name)
    if density_files:
        for filename in density_files:
            arr = np.loadtxt(filename, usecols=(3, 5))
            arr = np.transpose(arr)
            w.append(arr[0])
            j.append(arr[1])
        return w, j
    else:
        name2 = name[0:4] + '0' + name[6:]
        msg = ('File not found.\nAre you in the out folder? And are '
               'you sure the ints are correct?\n'
               'The program was looking for a file named: \'{}\' in your '
               'current directory.'.format(name2))
        raise FileNotFoundError(msg)


>>>>>>> 7f7f5849
def read_files(i1, i2, name=False):
    """
    function that opens all the dephasing files of all the initial
    conditions for states i1 and i2
    and returns
    t - a list of np vectors (describing time) for all initial conditions.
    d - list of np-vectors (describing D) for each initial condition.
    fd - list of np-vectors (describing fitted D) for each initial condition.
    naf - list of np-vectors (describing norm. autocorrelation function) for
    each initial condition.
    uaf - list of np-vectors (describing unnorm. autocorrelation function)
    for each initial condition.
    sc - list of np-vectors (describing second cumulant) for each
    initial condition.
    """
    t, d, fd, naf, uaf, sc = [], [], [], [], [], []
    files = os.listdir('.')
    name = 'icond*pair{:d}_{:d}Dephasing_function.txt'.format(i1, i2)
    density_files = fnmatch.filter(files, name)
    if density_files:
        for filename in density_files:
            arr = np.loadtxt(filename, usecols=(0, 1, 2, 3, 4, 5), skiprows=1)
            arr = np.transpose(arr)
            t.append(arr[0])
            d.append(arr[1])
            fd.append(arr[2])
            naf.append(arr[3])
            uaf.append(arr[4])
            sc.append(arr[5])
        return t, d, fd, naf, uaf, sc
    else:
        name2 = name[0:4] + '0' + name[6:]
        msg = ('File not found.\nAre you in the out folder? And are '
               'you sure the ints are correct?\n'
               'The program was looking for a file named: \'{}\' in your '
               'current directory.'.format(name2))
        raise FileNotFoundError(msg)


def plot_stuff(t, d, fd, naf, uaf, sc, w, J, m1, m2, save_plot=False,
               plot_avg=True):
    """
    function to plot

    takes:
    :param t: list of np-vectors containing x-values (time, usually(!) in fs).
    for each initial condition.
    :param d: list of np-vectors containing y-values (D) for each initial
    condition.
    :param fd: list of np-vectors containing y-values (fitted D) for each
    initial condition.
    :param naf: list of np-vectors containing y-values.
    (norm. autocorrelation function) for each initial condition
    :param uaf: list of np-vectors containing y-values
    (unnorm. autocorrelation function) for each initial condition.
    :param sc: list of np-vectors containing y-values (second cumulant) for
    each initial condition.
    :param yl: string containing the label on the y-axis.
    :param save_plot: bool describing if plot should be saved as .pdf or not.

    does:
    1) creates 2x2 'grid' within plot
    2.1) adds d, df to subplot1,1
    2.2) adds naf and uaf to subplot1,2
    2.3) adds sc to subplot2,1
    2.4) adds J to subplot2,2
    3) if wanted, saves plot
    4) shows the plot
    """
    magnifying_factor = 2

    # 1
    cm2inch = 0.393700787
    size_x = 16.5 * cm2inch * magnifying_factor
    size_y = 12.3 * cm2inch * magnifying_factor
    _, ((ax1, ax2), (ax3, ax4)) = plt.subplots(2, 2, figsize=(size_x, size_y),
                                               sharex=False, sharey=False)
    colorlist = ['r', 'b', 'g', 'y', 'k', 'm']
    question = "What is the maximal value of w (in cm^-1) that you want \
<<<<<<< HEAD
    to plot (x-axis spectral density plot) (type: float/int)? \
    [Default: highest value]"
=======
    to plot (x-axis spectral density plot) (type: float/int)? [Default: \
    highest value] "
>>>>>>> 7f7f5849

    maxw = ask_question(question, special='float', default=w[0][-1])
    conv_fac = uaf[0][0] / naf[0][0]
    shape = len(d)
    # 2.1
    for i in range(shape):
        ax1.plot(t[i], d[i], color=colorlist[i], label='D_{:d}'.format(i))
        ax1.plot(t[i], fd[i], color='#999999', label='fitD_{:d}'.format(i))
    ax1.set_ylabel('D [arb. units]')
    ax1.set_xlabel('time [fs]')
    ax1.set_xlim(0, 200)

    # 2.2
    for i in range(shape):
        ax2.plot(t[i], naf[i], color=colorlist[i],
                 label='norm_autocorr_{:d}'.format(i))
    if plot_avg:
        ax2.plot(t[0], [np.mean(naf[0])] * len(naf[0]), color='#999999',
                 label='average')
    ax2.axhline(y=0, color='black')
    ax2.set_ylabel('NAF [arb. units]')
    ax2.set_xlabel('time [fs]')
    ax5 = ax2.twinx()
    ax5.set_ylim(ax2.get_ylim())
    ax5.set_ylabel('UAF [arb. units]')
    labels = ax2.yaxis.get_ticklocs()
    labels2 = []
    for label in labels:
        labels2.append('{:.2e}'.format(label * conv_fac))
    ax5.set_yticklabels(labels2)

    # 2.3
    for i in range(shape):
        ax3.plot(t[i], sc[i], color=colorlist[i],
                 label='scnd_cumul_{:d}'.format(i))
    # if plot_avg:
    #     ax3.plot(t[0],[np.mean(sc)]*len(sc[0]),color='#999999',
<<<<<<< HEAD
    # label='average')
=======
    #  label='average')
>>>>>>> 7f7f5849
    ax3.set_xlabel('time [fs]')
    ax3.set_ylabel('SC [arb. units]')

    # 2.4
    for i in range(len(d)):
        ax4.plot(w[i], J[i], color=colorlist[i], label='icond{:d}'.format(i))
    if plot_avg:
        ax4.plot(w[0], [np.mean(J)] * len(J[0]), color='#999999',
                 label='average')
    ax4.set_xlabel('w [cm^-1]')
    ax4.set_ylabel('J [arb. units]')
    ax4.set_xlim(w[0][0], maxw)
    plt.tight_layout()

    # 3
    if save_plot:
        filename = "Dec_{:d}_{:d}.pdf".format(m1, m2)
        plt.savefig(filename, dpi=300 / magnifying_factor, format='pdf')

    # 4
    plt.show()


def main():
    i1, i2 = ask_for_states()
    question = "Do you want to save the plot as Dec_{}_{}.pdf (y/n)? \
    [Default: n] ".format(i1, i2)
    save_fig = ask_question(question, special='bool', default='n')
    question2 = 'Do you want to plot the average (y/n)? [Default: y]'
    plot_avg = ask_question(question2, special='bool', default='y')
    w, J = read_spec_files(i1, i2)
    t, d, fd, naf, uaf, sc = read_files(i1, i2)
    plot_stuff(t, d, fd, naf, uaf, sc, w, J, i1, i2, save_plot=save_fig,
               plot_avg=plot_avg)


# ============<>===============
if __name__ == "__main__":
    main()<|MERGE_RESOLUTION|>--- conflicted
+++ resolved
@@ -12,50 +12,6 @@
        'containing the icond-files and fill in the prompted questions.')
 
 
-<<<<<<< HEAD
-=======
-def ask_for_states():
-    print("""The states are labeled as in PYXAID; the first state being 0.
-    You can look them up in the output.""")
-    q1 = "What is the integer representing the first state (int)? "
-    q2 = "What is the integer representing the second state (int)? "
-    i1 = ask_question(q1, special='int')
-    i2 = ask_question(q2, special='int')
-    return i1, i2
-
-
-def read_spec_files(i1, i2):
-    """
-    function that opens all the spectral density files of all the initial
-    conditions for states i1 and i2
-    and returns
-    w - which is a list containing the w-values, which should be the same
-    for all initial conditions
-    w - type: list of floats
-    J - containing lists of the J values for all initial conditions
-    J - type: list of lists of floats
-    """
-    w, j = [], []
-    files = os.listdir('.')
-    name = 'icond*pair{:d}_{:d}Spectral_density.txt'.format(i1, i2)
-    density_files = fnmatch.filter(files, name)
-    if density_files:
-        for filename in density_files:
-            arr = np.loadtxt(filename, usecols=(3, 5))
-            arr = np.transpose(arr)
-            w.append(arr[0])
-            j.append(arr[1])
-        return w, j
-    else:
-        name2 = name[0:4] + '0' + name[6:]
-        msg = ('File not found.\nAre you in the out folder? And are '
-               'you sure the ints are correct?\n'
-               'The program was looking for a file named: \'{}\' in your '
-               'current directory.'.format(name2))
-        raise FileNotFoundError(msg)
-
-
->>>>>>> 7f7f5849
 def read_files(i1, i2, name=False):
     """
     function that opens all the dephasing files of all the initial
@@ -135,13 +91,8 @@
                                                sharex=False, sharey=False)
     colorlist = ['r', 'b', 'g', 'y', 'k', 'm']
     question = "What is the maximal value of w (in cm^-1) that you want \
-<<<<<<< HEAD
     to plot (x-axis spectral density plot) (type: float/int)? \
     [Default: highest value]"
-=======
-    to plot (x-axis spectral density plot) (type: float/int)? [Default: \
-    highest value] "
->>>>>>> 7f7f5849
 
     maxw = ask_question(question, special='float', default=w[0][-1])
     conv_fac = uaf[0][0] / naf[0][0]
@@ -179,11 +130,7 @@
                  label='scnd_cumul_{:d}'.format(i))
     # if plot_avg:
     #     ax3.plot(t[0],[np.mean(sc)]*len(sc[0]),color='#999999',
-<<<<<<< HEAD
     # label='average')
-=======
-    #  label='average')
->>>>>>> 7f7f5849
     ax3.set_xlabel('time [fs]')
     ax3.set_ylabel('SC [arb. units]')
 
