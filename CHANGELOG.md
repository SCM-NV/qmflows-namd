--- conflicted
+++ resolved
@@ -6,11 +6,7 @@
 # 0.10.4 (26/10/2020)
 ## New
 * Allow to compute both alphas/betas derivative couplings simultaneusly (#275)
-<<<<<<< HEAD
 * Allow to compute mutipole matrices for unrestricted calculation (#297, #299)
-=======
-* Allow to compute multipoles for unrestricted calculations (#297)
->>>>>>> 1a3cf7b5
 
 ## Changed
 * Do not remove the CP2K log files by default
