--- conflicted
+++ resolved
@@ -68,7 +68,7 @@
     scheduleOscillator = schedule(calcOscillatorStrenghts)
 
     first_geometry = None
-    
+
     oscillators = scheduleOscillator(project_name, mo_paths_hdf5, dictCGFs,
                                      first_geometry, path_hdf5,
                                      hdf5_trans_mtx=hdf5_trans_mtx,
@@ -319,13 +319,6 @@
     Initialize the arguments to compute the nonadiabatic coupling matrix for
     a given MD trajectory.
     """
-<<<<<<< HEAD
-=======
-    initial_states = [98, 99]  # HOMO
-    ls = list(range(100, 104))
-    final_states = [ls] * 2
-
->>>>>>> 7f7f5849
     plams.init()
 
     cell = [[16.11886919, 0.07814137, -0.697284243],
@@ -336,23 +329,17 @@
     cp2k_args.basis = "DZVP-MOLOPT-SR-GTH"
     cp2k_args.potential = "GTH-PBE"
     cp2k_args.cell_parameters = cell
-<<<<<<< HEAD
+
     main_dft = cp2k_args.specific.cp2k.force_eval.dft
     main_dft.scf.added_mos = 100
     main_dft.scf.diagonalization.jacobi_threshold = 1e-6
-=======
-
-    dft = cp2k_args.specific.cp2k.force_eval.dft
-    dft.scf.added_mos = 100
-    dft.scf.diagonalization.jacobi_threshold = 1e-6
->>>>>>> 7f7f5849
 
     # Setting to calculate the WF use as guess
     cp2k_OT = Settings()
     cp2k_OT.basis = "DZVP-MOLOPT-SR-GTH"
     cp2k_OT.potential = "GTH-PBE"
     cp2k_OT.cell_parameters = cell
-<<<<<<< HEAD
+
     ot_dft = cp2k_OT.specific.cp2k.force_eval.dft
     ot_dft.scf.scf_guess = 'atomic'
     ot_dft.scf.ot.minimizer = 'DIIS'
@@ -369,29 +356,6 @@
     initial_states = [23, 24]  # HOMO-1, HOMO
     ls = list(range(25, 29))
     final_states = [ls] * 2
-=======
-    cp2k_OT_scf = cp2k_OT.specific.cp2k.force_eval.dft.scf
-    cp2k_OT_scf.scf_guess = 'atomic'
-    cp2k_OT_scf.ot.minimizer = 'DIIS'
-    cp2k_OT_scf.ot.n_diis = 7
-    cp2k_OT_scf.ot.preconditioner = 'FULL_SINGLE_INVERSE'
-    cp2k_OT_scf.added_mos = 0
-    cp2k_OT_scf.eps_scf = 5e-06
-
-    # Path to the MD geometries
-    path_traj_xyz = "./pentanceOpt.xyz"
-
-    # User variables
-    home = os.path.expanduser('~')  # HOME Path
-    # username = getpass.getuser()
-
-    # # Work_dir
-    # scratch = "/scratch-shared"
-    # scratch_path = join(scratch, username, project_name)
-    # if not os.path.exists(scratch_path):
-    #     os.makedirs(scratch_path)
->>>>>>> 7f7f5849
-
     # Basis set
     home = os.path.expanduser('~')
     basiscp2k = join(home, "Cp2k/cp2k_basis/BASIS_MOLOPT")
