--- conflicted
+++ resolved
@@ -1,89 +1,4 @@
 {
-<<<<<<< HEAD
-  "$schema": "http://json-schema.org/draft-04/schema",
-  "description": "Input to compute simulate the absorption Spectrum",
-  "id": "general_settings.json",
-  "type": "object",
-  "properties": {
-    "runner": {
-      "type": "string",
-      "description": "Library to distribute the computation",
-      "default": "multiprocessing",
-      "enum": [
-        "dask",
-        "mpi",
-        "multiprocessing"
-      ]
-    },
-    "project_name": {
-      "type": "string",
-      "default": "namd_workflow"
-    },
-    "package_name": {
-      "type": "string",
-      "description": "default quantum package used",
-      "default": "cp2k"
-    },
-    "basis_name": {
-      "type": "string",
-      "description": "Basis set to carry out the quantum chemistry simulation"
-    },
-    "path_hdf5": {
-      "type": "string",
-      "description": "path to the HDF5 to store the results"
-    },
-    "path_traj_xyz": {
-      "type": "string",
-      "description": "path to xyz trajectory of the Molecular dynamics"
-    },
-    "path_basis": {
-      "type": "string",
-      "description": "Path to the folder containing the basis set specifications",
-      "default": "null"
-    },
-    "path_potential": {
-      "type": "string",
-      "description": "Path to the folder containing the pseudo potential specifications",
-      "default": "null"
-    },
-    "enumerate_from": {
-      "type": "integer",
-      "description": "Number from where to start enumerating the folders create for each point in the MD",
-      "default": 0
-    },
-    "ignore_warnings": {
-      "type": "boolean",
-      "default": false,
-      "description": "Ignore the warning issues by the quantum package and keep computing"
-    },
-    "calculate_guesses": {
-      "description": "Calculate the guess wave function in either the first point of the trajectory or in all",
-      "default": "first",
-      "enum": [
-        "first",
-        "all"
-      ]
-    },
-    "geometry_units": {
-      "type": "string",
-      "default": "angstrom",
-      "description": "Units of the Geometry of the MD",
-      "enum": [
-        "angstrom",
-        "au"
-      ]
-    },
-    "settings_main": {
-      "type": "object",
-      "default": {},
-      "description": "Settings describing the input of the quantum package"
-    },
-    "settings_guess": {
-      "type": "object",
-      "default": {},
-      "description": "Settings describing the input of the quantum package to compute the guess wavefunction"
-    }
-=======
     "$schema": "http://json-schema.org/draft-04/schema",
     "description": "Input to compute simulate the absorption Spectrum",
     "id":"general_settings.json",
@@ -172,8 +87,6 @@
 	    "default": {},
 	    "description": "Settings describing the input of the quantum package to compute the guess wavefunction"
 	}
-
->>>>>>> 556f4db4
   },
   "required": [
     "basis_name",
